--- conflicted
+++ resolved
@@ -13,12 +13,8 @@
 bincode = "1.3.1"
 parking_lot = "0.11.1"
 lazy_static = "1.4.0"
-<<<<<<< HEAD
-serde_derive = "1.0.118"
-=======
 serde_derive = "1.0.119"
-futures = "0.3.11"
->>>>>>> 4722e01d
+futures = "0.3.12"
 serde = {version = "1.0.119", features= ["derive"]}
 toml = "0.5.8"
 clap = {version = "2.33.3", features=["yaml"]}
